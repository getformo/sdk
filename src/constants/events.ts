--- conflicted
+++ resolved
@@ -1,14 +1,4 @@
 export enum Event {
-<<<<<<< HEAD
-  PAGE = 'page_hit',
-  IDENTIFY = 'identify',  
-  CONNECT = 'connect',
-  DISCONNECT = 'disconnect',
-  CHAIN_CHANGED = 'chain_changed',
-  SIGNATURE = 'signature',
-  TRANSACTION = 'transaction',
-  CUSTOM = 'custom_event',
-=======
   PAGE = "page_hit",
   IDENTIFY = "identify",
   DETECT_WALLET = "detect_wallet",
@@ -17,5 +7,4 @@
   CHAIN_CHANGED = "chain_changed",
   SIGNATURE = "signature",
   TRANSACTION = "transaction",
->>>>>>> 41afa36a
 }