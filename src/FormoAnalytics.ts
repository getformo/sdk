import { createStore, EIP6963ProviderDetail } from "mipd";
import {
  EVENTS_API_URL,
  EventType,
  LOCAL_ANONYMOUS_ID_KEY,
  SESSION_CURRENT_URL_KEY,
  SESSION_USER_ID_KEY,
  SESSION_WALLET_DETECTED_KEY,
  TEventType,
} from "./constants";
import {
  EventManager,
  EventQueue,
  IEventManager,
  local,
  logger,
  Logger,
  session,
} from "./lib";
import {
  Address,
  ChainID,
  Config,
  EIP1193Provider,
  IFormoEventContext,
  IFormoEventProperties,
  Options,
  RequestArguments,
  RPCError,
  SignatureStatus,
  TransactionStatus,
} from "./types";
<<<<<<< HEAD
import { generateNativeUUID } from "./utils";
import { isAddress, isLocalhost } from "./validators";
=======
import { isAddress, isArray, isLocalhost } from "./validators";
>>>>>>> 047cac88

interface IFormoAnalytics {
  page(
    category?: string,
    name?: string,
    properties?: IFormoEventProperties,
    context?: IFormoEventContext,
    callback?: (...args: unknown[]) => void
  ): void;
  reset(): void;
<<<<<<< HEAD
  connect(params: { chainId: ChainID; address: Address }): Promise<void>;
  disconnect(params?: { chainId?: ChainID; address?: Address }): Promise<void>;
  chain(params: { chainId: ChainID; address?: Address }): Promise<void>;
  signature(params: {
    status: SignatureStatus;
    chainId?: ChainID;
    address: Address;
    message: string;
    signatureHash?: string;
  }): Promise<void>;
  transaction(params: {
    status: TransactionStatus;
    chainId: ChainID;
    address: Address;
    data?: string;
    to?: string;
    value?: string;
    transactionHash?: string;
  }): Promise<void>;
  identify(params?: {
    address: Address;
    providerName?: string;
    userId?: string;
    rdns?: string;
  }): Promise<void>;
  track(action: string, payload: Record<string, any>): Promise<void>;
=======
  detect(
    params: { rdns: string; providerName: string },
    properties?: IFormoEventProperties,
    context?: IFormoEventContext,
    callback?: (...args: unknown[]) => void
  ): Promise<void>;
  connect(
    params: { chainId: ChainID; address: Address },
    properties?: IFormoEventProperties,
    context?: IFormoEventContext,
    callback?: (...args: unknown[]) => void
  ): Promise<void>;
  disconnect(
    params?: { chainId?: ChainID; address?: Address },
    properties?: IFormoEventProperties,
    context?: IFormoEventContext,
    callback?: (...args: unknown[]) => void
  ): Promise<void>;
  chain(
    params: { chainId: ChainID; address?: Address },
    properties?: IFormoEventProperties,
    context?: IFormoEventContext,
    callback?: (...args: unknown[]) => void
  ): Promise<void>;
  signature(
    params: {
      status: SignatureStatus;
      chainId?: ChainID;
      address: Address;
      message: string;
      signatureHash?: string;
    },
    properties?: IFormoEventProperties,
    context?: IFormoEventContext,
    callback?: (...args: unknown[]) => void
  ): Promise<void>;
  transaction(
    params: {
      status: TransactionStatus;
      chainId: ChainID;
      address: Address;
      data?: string;
      to?: string;
      value?: string;
      transactionHash?: string;
    },
    properties?: IFormoEventProperties,
    context?: IFormoEventContext,
    callback?: (...args: unknown[]) => void
  ): Promise<void>;
  identify(
    params?:
      | {
          address: Address | null;
          providerName?: string;
          userId?: string;
          rdns?: string;
        }
      | readonly EIP6963ProviderDetail[],
    properties?: IFormoEventProperties,
    context?: IFormoEventContext,
    callback?: (...args: unknown[]) => void
  ): Promise<void>;
  track(
    event: string,
    properties?: IFormoEventProperties,
    context?: IFormoEventContext,
    callback?: (...args: unknown[]) => void
  ): Promise<void>;
>>>>>>> 047cac88
}

export class FormoAnalytics implements IFormoAnalytics {
  private _provider?: EIP1193Provider;
  private _providerListeners: Record<string, (...args: unknown[]) => void> = {};
  private session: FormoAnalyticsSession;
  private eventManager: IEventManager;

  config: Config;
  currentChainId?: ChainID;
  currentAddress?: Address;

  private constructor(
    public readonly writeKey: string,
    public options: Options = {}
  ) {
    this.config = {
      writeKey,
      trackLocalhost: options.trackLocalhost || false,
    };

    this.session = new FormoAnalyticsSession();

    // Initialize logger with configuration from options
    Logger.init({
      enabled: options.logger?.enabled || false,
      enabledLevels: options.logger?.levels || [],
    });

    this.eventManager = new EventManager(
      new EventQueue(this.config.writeKey, {
        url: EVENTS_API_URL,
        flushAt: options.flushAt,
        retryCount: options.retryCount,
        maxQueueSize: options.maxQueueSize,
        flushInterval: options.flushInterval,
      })
    );

    // TODO: replace with eip6963
    const provider = options.provider || window?.ethereum;
    if (provider) {
      this.trackProvider(provider);
    }

    this.trackFirstPageHit();
    this.trackPageHits();
  }

  static async init(
    writeKey: string,
    options?: Options
  ): Promise<FormoAnalytics> {
    const analytics = new FormoAnalytics(writeKey, options);

    // Auto-detect wallet provider
    const providers = await analytics.getProviders();
    await analytics.detectWallets(providers);

    return analytics;
  }

  /*
    Public SDK functions
  */

  /**
   * Emits a page visit event with the current URL information, fire on page change.
   * @param {string} category - The category of the page
   * @param {string} name - The name of the page
   * @param {Record<string, any>} properties - Additional properties to include
   * @param {Record<string, any>} context - Additional context to include
   * @returns {Promise<void>}
   */
  public async page(
    category?: string,
    name?: string,
    properties?: IFormoEventProperties,
    context?: IFormoEventContext
  ): Promise<void> {
    await this.trackPageHit(category, name, properties, context);
  }

  /**
   * Reset the current user session.
   * @returns {void}
   */
  public reset(): void {
    // this.anonymousId = this.getAnonymousId();
    // this.userId = null;
    local.remove(LOCAL_ANONYMOUS_ID_KEY);
    session.remove(SESSION_USER_ID_KEY);
  }

  /**
   * Emits a connect wallet event.
   * @param {ChainID} params.chainId
   * @param {Address} params.address
   * @param {IFormoEventProperties} properties
   * @param {IFormoEventContext} context
   * @param {(...args: unknown[]) => void} callback
   * @throws {Error} If chainId or address is empty
   * @returns {Promise<void>}
   */
  async connect(
    {
      chainId,
      address,
    }: {
      chainId: ChainID;
      address: Address;
    },
    properties?: IFormoEventProperties,
    context?: IFormoEventContext,
    callback?: (...args: unknown[]) => void
  ): Promise<void> {
    if (!chainId) {
      logger.warn("Connect: Chain ID cannot be empty");
    }
    if (!address) {
      logger.warn("Connect: Address cannot be empty");
    }

    this.currentChainId = chainId;
    this.currentAddress = address;

    await this.trackEvent(
      EventType.CONNECT,
      {
        chainId,
        address,
      },
      properties,
      context,
      callback
    );
  }

  /**
   * Emits a wallet disconnect event.
   * @param {ChainID} params.chainId
   * @param {Address} params.address
   * @param {IFormoEventProperties} properties
   * @param {IFormoEventContext} context
   * @param {(...args: unknown[]) => void} callback
   * @returns {Promise<void>}
   */
<<<<<<< HEAD
  async disconnect(params?: {
    chainId?: ChainID;
    address?: Address;
  }): Promise<void> {
    const address = params?.address || this.currentAddress;
=======
  async disconnect(
    params?: {
      chainId?: ChainID;
      address?: Address;
    },
    properties?: IFormoEventProperties,
    context?: IFormoEventContext,
    callback?: (...args: unknown[]) => void
  ): Promise<void> {
    const address = params?.address || this.currentConnectedAddress;
>>>>>>> 047cac88
    const chainId = params?.chainId || this.currentChainId;

    await this.handleDisconnect(
      chainId,
      address,
      properties,
      context,
      callback
    );
  }

  /**
   * Emits a chain network change event.
   * @param {ChainID} params.chainId
   * @param {Address} params.address
   * @param {IFormoEventProperties} properties
   * @param {IFormoEventContext} context
   * @param {(...args: unknown[]) => void} callback
   * @throws {Error} If chainId is empty, zero, or not a valid number
   * @throws {Error} If no address is provided and no previous address is recorded
   * @returns {Promise<void>}
   */
  async chain(
    {
      chainId,
      address,
    }: {
      chainId: ChainID;
      address?: Address;
    },
    properties?: IFormoEventProperties,
    context?: IFormoEventContext,
    callback?: (...args: unknown[]) => void
  ): Promise<void> {
    if (!chainId || Number(chainId) === 0) {
      throw new Error("FormoAnalytics::chain: chainId cannot be empty or 0");
    }
    if (isNaN(Number(chainId))) {
      throw new Error(
        "FormoAnalytics::chain: chainId must be a valid decimal number"
      );
    }
    if (!address && !this.currentAddress) {
      throw new Error(
        "FormoAnalytics::chain: address was empty and no previous address has been recorded"
      );
    }

    this.currentChainId = chainId;

<<<<<<< HEAD
    await this.trackEvent(Event.CHAIN_CHANGED, {
      chainId,
      address: address || this.currentAddress,
    });
=======
    await this.trackEvent(
      EventType.CHAIN,
      {
        chainId,
        address: address || this.currentConnectedAddress,
      },
      properties,
      context,
      callback
    );
>>>>>>> 047cac88
  }

  /**
   * Emits a signature event.
   * @param {SignatureStatus} params.status - requested, confirmed, rejected
   * @param {ChainID} params.chainId
   * @param {Address} params.address
   * @param {string} params.message
   * @param {string} params.signatureHash - only provided if status is confirmed
   * @param {IFormoEventProperties} properties
   * @param {IFormoEventContext} context
   * @param {(...args: unknown[]) => void} callback
   * @returns {Promise<void>}
   */
  async signature(
    {
      status,
      chainId,
      address,
      message,
      signatureHash,
    }: {
      status: SignatureStatus;
      chainId?: ChainID;
      address: Address;
      message: string;
      signatureHash?: string;
    },
    properties?: IFormoEventProperties,
    context?: IFormoEventContext,
    callback?: (...args: unknown[]) => void
  ): Promise<void> {
    await this.trackEvent(
      EventType.SIGNATURE,
      {
        status,
        chainId,
        address,
        message,
        ...(signatureHash && { signatureHash }),
      },
      properties,
      context,
      callback
    );
  }

  /**
   * Emits a transaction event.
   * @param {TransactionStatus} params.status - started, broadcasted, rejected
   * @param {ChainID} params.chainId
   * @param {Address} params.address
   * @param {string} params.data
   * @param {string} params.to
   * @param {string} params.value
   * @param {string} params.transactionHash - only provided if status is broadcasted
   * @param {IFormoEventProperties} properties
   * @param {IFormoEventContext} context
   * @param {(...args: unknown[]) => void} callback
   * @returns {Promise<void>}
   */
  async transaction(
    {
      status,
      chainId,
      address,
      data,
      to,
      value,
      transactionHash,
    }: {
      status: TransactionStatus;
      chainId: ChainID;
      address: Address;
      data?: string;
      to?: string;
      value?: string;
      transactionHash?: string;
    },
    properties?: IFormoEventProperties,
    context?: IFormoEventContext,
    callback?: (...args: unknown[]) => void
  ): Promise<void> {
    await this.trackEvent(
      EventType.TRANSACTION,
      {
        status,
        chainId,
        address,
        data,
        to,
        value,
        ...(transactionHash && { transactionHash }),
      },
      properties,
      context,
      callback
    );
  }

  /**
<<<<<<< HEAD
   * Emits an identify event with current wallet address.
   * @param {Address} params.address
   * @returns {Promise<void>}
   */
  public async identify(params?: {
    address: Address;
    providerName?: string;
    userId?: string;
    rdns?: string;
  }): Promise<void> {
    if (!params) return;

    const { userId, address, providerName, rdns } = params;
    if (userId) this.userId = userId || null;
    this.currentAddress = address;
    
    await this.trackEvent(Event.IDENTIFY, {
      address,
      providerName,
      rdns,
    });
=======
   * Emits an identify event with current wallet address and provider info.
   * @param {string} params.providerName
   * @param {string} params.rdns
   * @param {string} params.userId
   * @param {string} params.address
   * @param {IFormoEventProperties} properties
   * @param {IFormoEventContext} context
   * @param {(...args: unknown[]) => void} callback
   * @returns {Promise<void>}
   */
  public async identify(
    params?:
      | {
          address: Address | null;
          providerName?: string;
          userId?: string;
          rdns?: string;
        }
      | readonly EIP6963ProviderDetail[],
    properties?: IFormoEventProperties,
    context?: IFormoEventContext,
    callback?: (...args: unknown[]) => void
  ): Promise<void> {
    if (isArray(params) || !params) {
      const providers = isArray(params) ? params : await this.getProviders();
      try {
        for (const eip6963ProviderDetail of providers) {
          if (!eip6963ProviderDetail) continue;
          const accounts = await this.getAccounts(
            eip6963ProviderDetail?.provider
          );
          // Identify with accounts
          if (accounts && accounts.length > 0) {
            for (const address of accounts) {
              await this.identify(
                {
                  address,
                  providerName: eip6963ProviderDetail?.info.name,
                  rdns: eip6963ProviderDetail?.info.rdns,
                },
                properties,
                context,
                callback
              );
            }
          }
        }
      } catch (err) {
        logger.error("Error identifying all:", err);
      }
    } else {
      const { userId, address, providerName, rdns } = params as {
        address: Address | null;
        providerName?: string;
        userId?: string;
        rdns?: string;
      };
      await this.trackEvent(
        EventType.IDENTIFY,
        {
          address,
          providerName,
          userId,
          rdns,
        },
        properties,
        context,
        callback
      );
    }
>>>>>>> 047cac88
  }

  /**
   * Emits a detect wallet event with current wallet provider info.
   * @param {string} params.providerName
   * @param {string} params.rdns
   * @param {IFormoEventProperties} properties
   * @param {IFormoEventContext} context
   * @param {(...args: unknown[]) => void} callback
   * @returns {Promise<void>}
   */
  async detect(
    {
      providerName,
      rdns,
    }: {
      providerName: string;
      rdns: string;
    },
    properties?: IFormoEventProperties,
    context?: IFormoEventContext,
    callback?: (...args: unknown[]) => void
  ): Promise<void> {
    if (this.session.isWalletDetected(rdns))
      return logger.warn(
        `Detect: Wallet ${providerName} already detected in this session`
      );

    this.session.markWalletDetected(rdns);
    await this.trackEvent(
      EventType.DETECT,
      {
        providerName,
        rdns,
      },
      properties,
      context,
      callback
    );
  }

  /**
   * Emits a custom user event with custom properties.
   * @param {string} event The name of the tracked event
   * @param {IFormoEventProperties} properties
   * @param {IFormoEventContext} context
   * @param {(...args: unknown[]) => void} callback
   * @returns {Promise<void>}
   */
  async track(
    event: EventType,
    properties?: IFormoEventProperties,
    context?: IFormoEventContext,
    callback?: (...args: unknown[]) => void
  ): Promise<void> {
    await this.trackEvent(
      EventType.TRACK,
      { event },
      properties,
      context,
      callback
    );
  }

  /*
    SDK tracking and event listener functions
  */

  private trackProvider(provider: EIP1193Provider): void {
    try {
      if (provider === this._provider) {
        logger.warn("TrackProvider: Provider already tracked.");
        return;
      }

      this.currentChainId = undefined;
      this.currentAddress = undefined;

      if (this._provider) {
        const actions = Object.keys(this._providerListeners);
        for (const action of actions) {
          this._provider.removeListener(
            action,
            this._providerListeners[action]
          );
          delete this._providerListeners[action];
        }
      }

      this._provider = provider;

      // Register listeners for web3 provider events
      this.registerAddressChangedListener();
      this.registerChainChangedListener();
      this.registerSignatureListener();
      this.registerTransactionListener();
    } catch (error) {
      logger.error("Error tracking provider:", error);
    }
  }

  private registerAddressChangedListener(): void {
    const listener = (...args: unknown[]) =>
      this.onAddressChanged(args[0] as string[]);

    this._provider?.on("accountsChanged", listener);
    this._providerListeners["accountsChanged"] = listener;

    const onAddressDisconnected = this.onAddressDisconnected.bind(this);
    this._provider?.on("disconnect", onAddressDisconnected);
    this._providerListeners["disconnect"] = onAddressDisconnected;
  }

  private registerChainChangedListener(): void {
    const listener = (...args: unknown[]) =>
      this.onChainChanged(args[0] as string);
    this.provider?.on("chainChanged", listener);
    this._providerListeners["chainChanged"] = listener;
  }

  private registerSignatureListener(): void {
    if (!this.provider) {
      logger.error("Provider not found for signature tracking");
      return;
    }
    if (
      Object.getOwnPropertyDescriptor(this.provider, "request")?.writable ===
      false
    ) {
      logger.warn("Provider.request is not writable");
      return;
    }

    const request = this.provider.request.bind(this.provider);
    this.provider.request = async <T>({
      method,
      params,
    }: RequestArguments): Promise<T | null | undefined> => {
      if (
        Array.isArray(params) &&
        ["eth_signTypedData_v4", "personal_sign"].includes(method)
      ) {
        // Emit signature request event
        this.signature({
          status: SignatureStatus.REQUESTED,
          ...this.buildSignatureEventPayload(method, params),
        });

        try {
          const response = (await request({ method, params })) as T;
          if (response) {
            // Emit signature confirmed event
            this.signature({
              status: SignatureStatus.CONFIRMED,
              ...this.buildSignatureEventPayload(method, params, response),
            });
          }
          return response;
        } catch (error) {
          const rpcError = error as RPCError;
          if (rpcError && rpcError?.code === 4001) {
            // Emit signature rejected event
            this.signature({
              status: SignatureStatus.REJECTED,
              ...this.buildSignatureEventPayload(method, params),
            });
          }
          throw error;
        }
      }
      return request({ method, params });
    };
    return;
  }

  private registerTransactionListener(): void {
    if (!this.provider) {
      logger.error("Provider not found for transaction tracking");
      return;
    }
    if (
      Object.getOwnPropertyDescriptor(this.provider, "request")?.writable ===
      false
    ) {
      logger.warn("Provider.request is not writable");
      return;
    }
    const request = this.provider.request.bind(this.provider);
    this.provider.request = async <T>({
      method,
      params,
    }: RequestArguments): Promise<T | null | undefined> => {
      if (
        Array.isArray(params) &&
        method === "eth_sendTransaction" &&
        params[0]
      ) {
        // Track transaction start
        const payload = await this.buildTransactionEventPayload(params);
        this.transaction({ status: TransactionStatus.STARTED, ...payload });

        try {
          // Wait for the transaction hash
          const transactionHash = (await request({ method, params })) as string;

          // Track transaction broadcast
          this.transaction({
            status: TransactionStatus.BROADCASTED,
            ...payload,
            transactionHash,
          });

          return;
        } catch (error) {
          logger.error("Transaction error:", error);
          const rpcError = error as RPCError;
          if (rpcError && rpcError?.code === 4001) {
            // Emit transaction rejected event
            this.transaction({
              status: TransactionStatus.REJECTED,
              ...payload,
            });
          }
          throw error;
        }
      }

      return request({ method, params });
    };

    return;
  }

  private async onAddressChanged(addresses: Address[]): Promise<void> {
    if (addresses.length > 0) {
      this.onAddressConnected(addresses[0]);
    } else {
      this.onAddressDisconnected();
    }
  }

  private async onAddressConnected(address: Address): Promise<void> {
    if (address === this.currentAddress)
      // We have already reported this address
      return;

    this.currentAddress = address;

    this.currentChainId = await this.getCurrentChainId();
    this.connect({ chainId: this.currentChainId, address });
  }

  private async handleDisconnect(
    chainId?: ChainID,
    address?: Address,
    properties?: IFormoEventProperties,
    context?: IFormoEventContext,
    callback?: (...args: unknown[]) => void
  ): Promise<void> {
    const payload = {
<<<<<<< HEAD
      chain_id: chainId || this.currentChainId,
      address: address || this.currentAddress,
=======
      chainId: chainId || this.currentChainId,
      address: address || this.currentConnectedAddress,
>>>>>>> 047cac88
    };
    this.currentChainId = undefined;
    this.currentAddress = undefined;
    session.remove(SESSION_USER_ID_KEY);

    await this.trackEvent(
      EventType.DISCONNECT,
      payload,
      properties,
      context,
      callback
    );
  }

  private async onAddressDisconnected(): Promise<void> {
    await this.handleDisconnect(
      this.currentChainId,
      this.currentAddress
    );
  }

  private async onChainChanged(chainIdHex: string): Promise<void> {
    this.currentChainId = parseInt(chainIdHex);
    if (!this.currentAddress) {
      if (!this.provider) {
        logger.info(
          "OnChainChanged: Provider not found. CHAIN_CHANGED not reported"
        );
        return Promise.resolve();
      }

      const address = await this.getAddress();
      if (!address) {
        logger.info(
          "OnChainChanged: Unable to fetch or store connected address"
        );
        return Promise.resolve();
      }
      this.currentAddress = address;
    }

    // Proceed only if the address exists
    if (this.currentAddress) {
      return this.chain({
        chainId: this.currentChainId,
        address: this.currentAddress,
      });
    } else {
      logger.info(
        "OnChainChanged: Current connected address is null despite fetch attempt"
      );
    }
  }

  private async trackFirstPageHit(): Promise<void> {
    if (session.get(SESSION_CURRENT_URL_KEY) === null) {
      session.set(SESSION_CURRENT_URL_KEY, window.location.href);
    }

    return this.trackPageHit();
  }

  private async trackPageHits(): Promise<void> {
    const oldPushState = history.pushState;
    history.pushState = function pushState(...args) {
      const ret = oldPushState.apply(this, args);
      window.dispatchEvent(new window.Event("locationchange"));
      return ret;
    };

    const oldReplaceState = history.replaceState;
    history.replaceState = function replaceState(...args) {
      const ret = oldReplaceState.apply(this, args);
      window.dispatchEvent(new window.Event("locationchange"));
      return ret;
    };

    window.addEventListener("popstate", () => this.onLocationChange());
    window.addEventListener("locationchange", () => this.onLocationChange());
  }

  private async onLocationChange(): Promise<void> {
    const currentUrl = session.get(SESSION_CURRENT_URL_KEY);

    if (currentUrl !== window.location.href) {
      session.set(SESSION_CURRENT_URL_KEY, window.location.href);
      this.trackPageHit();
    }
  }

  private async trackPageHit(
    category?: string,
    name?: string,
    properties?: IFormoEventProperties,
    context?: IFormoEventContext,
    callback?: (...args: unknown[]) => void
  ): Promise<void> {
    if (!this.config.trackLocalhost && isLocalhost()) {
      return logger.warn(
        "Track page hit: Ignoring event because website is running locally"
      );
    }

    setTimeout(async () => {
      this.trackEvent(
        EventType.PAGE,
        {
          category,
          name,
        },
        properties,
        context,
        callback
      );
    }, 300);
  }

  private async trackEvent(
    type: TEventType,
    payload?: any,
    properties?: IFormoEventProperties,
    context?: IFormoEventContext,
    callback?: (...args: unknown[]) => void
  ): Promise<void> {
    try {
      this.eventManager.addEvent({
        type,
        ...payload,
        properties,
        context,
        callback,
      });
    } catch (error) {
      logger.error("Error tracking event:", error);
    }
  }

  /*
    Utility functions
  */

  private async getProviders(): Promise<readonly EIP6963ProviderDetail[]> {
    const store = createStore();
    let providers = store.getProviders();
    // TODO: consider using store.subscribe to detect changes to providers list
    store.subscribe((providerDetails) => (providers = providerDetails));

    // Fallback to injected provider if no providers are found
    if (providers.length === 0) {
      return window?.ethereum ? [window.ethereum] : [];
    }
    return providers;
  }

  private async detectWallets(
    providers: readonly EIP6963ProviderDetail[]
  ): Promise<void> {
    try {
      for (const eip6963ProviderDetail of providers) {
        await this.detect({
          providerName: eip6963ProviderDetail?.info.name,
          rdns: eip6963ProviderDetail?.info.rdns,
        });
      }
    } catch (err) {
      logger.error("Error detect all wallets:", err);
    }
  }

  get provider(): EIP1193Provider | undefined {
    return this._provider;
  }

  private async getAddress(): Promise<Address | null> {
    if (this.currentAddress) return this.currentAddress;
    if (!this?.provider) {
      logger.info("The provider is not set");
      return null;
    }

    try {
      const accounts = await this.getAccounts();
      if (accounts && accounts.length > 0) {
        if (isAddress(accounts[0])) {
          return accounts[0];
        }
      }
    } catch (err) {
      logger.error("Failed to fetch accounts from provider:", err);
      return null;
    }
    return null;
  }

  private async getAccounts(
    provider?: EIP1193Provider
  ): Promise<Address[] | null> {
    const p = provider || this.provider;
    try {
      const res: string[] | null | undefined = await p?.request({
        method: "eth_accounts",
      });
      if (!res || res.length === 0) return null;
      return res.filter((e) => isAddress(e));
    } catch (err) {
      if ((err as any).code !== 4001) {
        logger.error(
          "FormoAnalytics::getAccounts: eth_accounts threw an error",
          err
        );
      }
      return null;
    }
  }

  private async getCurrentChainId(): Promise<number> {
    if (!this.provider) {
      logger.error("Provider not set for chain ID");
    }

    let chainIdHex;
    try {
      chainIdHex = await this.provider?.request<string>({
        method: "eth_chainId",
      });
      if (!chainIdHex) {
        logger.info("Chain id not found");
        return 0;
      }
      return parseInt(chainIdHex as string, 16);
    } catch (err) {
      logger.error("eth_chainId threw an error:", err);
      return 0;
    }
  }

  private buildSignatureEventPayload(
    method: string,
    params: unknown[],
    response?: unknown
  ) {
    const basePayload = {
      chainId: this.currentChainId,
      address:
        method === "personal_sign"
          ? (params[1] as Address)
          : (params[0] as Address),
    };

    if (method === "personal_sign") {
      const message = Buffer.from(
        (params[0] as string).slice(2),
        "hex"
      ).toString("utf8");
      return {
        ...basePayload,
        message,
        ...(response ? { signatureHash: response as string } : {}),
      };
    }

    return {
      ...basePayload,
      message: params[1] as string,
      ...(response ? { signatureHash: response as string } : {}),
    };
  }

  private async buildTransactionEventPayload(params: unknown[]) {
    const { data, from, to, value } = params[0] as {
      data: string;
      from: string;
      to: string;
      value: string;
    };
    return {
      chainId: this.currentChainId || (await this.getCurrentChainId()),
      data,
      address: from,
      to,
      value,
    };
  }
}

interface IFormoAnalyticsSession {
  isWalletDetected(rdns: string): boolean;
  markWalletDetected(rdns: string): void;
}

class FormoAnalyticsSession implements IFormoAnalyticsSession {
  constructor() {}

  public isWalletDetected(rdns: string): boolean {
    const rdnses = (session.get(SESSION_WALLET_DETECTED_KEY) as string[]) || [];
    return rdnses.includes(rdns);
  }

  public markWalletDetected(rdns: string): void {
    const rdnses = (session.get(SESSION_WALLET_DETECTED_KEY) as string[]) || [];
    rdnses.push(rdns);
    session.set(SESSION_WALLET_DETECTED_KEY, rdnses);
  }
}<|MERGE_RESOLUTION|>--- conflicted
+++ resolved
@@ -30,12 +30,8 @@
   SignatureStatus,
   TransactionStatus,
 } from "./types";
-<<<<<<< HEAD
 import { generateNativeUUID } from "./utils";
 import { isAddress, isLocalhost } from "./validators";
-=======
-import { isAddress, isArray, isLocalhost } from "./validators";
->>>>>>> 047cac88
 
 interface IFormoAnalytics {
   page(
@@ -46,34 +42,6 @@
     callback?: (...args: unknown[]) => void
   ): void;
   reset(): void;
-<<<<<<< HEAD
-  connect(params: { chainId: ChainID; address: Address }): Promise<void>;
-  disconnect(params?: { chainId?: ChainID; address?: Address }): Promise<void>;
-  chain(params: { chainId: ChainID; address?: Address }): Promise<void>;
-  signature(params: {
-    status: SignatureStatus;
-    chainId?: ChainID;
-    address: Address;
-    message: string;
-    signatureHash?: string;
-  }): Promise<void>;
-  transaction(params: {
-    status: TransactionStatus;
-    chainId: ChainID;
-    address: Address;
-    data?: string;
-    to?: string;
-    value?: string;
-    transactionHash?: string;
-  }): Promise<void>;
-  identify(params?: {
-    address: Address;
-    providerName?: string;
-    userId?: string;
-    rdns?: string;
-  }): Promise<void>;
-  track(action: string, payload: Record<string, any>): Promise<void>;
-=======
   detect(
     params: { rdns: string; providerName: string },
     properties?: IFormoEventProperties,
@@ -124,26 +92,18 @@
     context?: IFormoEventContext,
     callback?: (...args: unknown[]) => void
   ): Promise<void>;
-  identify(
-    params?:
-      | {
-          address: Address | null;
-          providerName?: string;
-          userId?: string;
-          rdns?: string;
-        }
-      | readonly EIP6963ProviderDetail[],
-    properties?: IFormoEventProperties,
-    context?: IFormoEventContext,
-    callback?: (...args: unknown[]) => void
-  ): Promise<void>;
+  identify(params?: {
+    address: Address;
+    providerName?: string;
+    userId?: string;
+    rdns?: string;
+  }): Promise<void>;
   track(
     event: string,
     properties?: IFormoEventProperties,
     context?: IFormoEventContext,
     callback?: (...args: unknown[]) => void
   ): Promise<void>;
->>>>>>> 047cac88
 }
 
 export class FormoAnalytics implements IFormoAnalytics {
@@ -291,13 +251,6 @@
    * @param {(...args: unknown[]) => void} callback
    * @returns {Promise<void>}
    */
-<<<<<<< HEAD
-  async disconnect(params?: {
-    chainId?: ChainID;
-    address?: Address;
-  }): Promise<void> {
-    const address = params?.address || this.currentAddress;
-=======
   async disconnect(
     params?: {
       chainId?: ChainID;
@@ -307,8 +260,7 @@
     context?: IFormoEventContext,
     callback?: (...args: unknown[]) => void
   ): Promise<void> {
-    const address = params?.address || this.currentConnectedAddress;
->>>>>>> 047cac88
+    const address = params?.address || this.currentAddress;
     const chainId = params?.chainId || this.currentChainId;
 
     await this.handleDisconnect(
@@ -359,23 +311,16 @@
 
     this.currentChainId = chainId;
 
-<<<<<<< HEAD
-    await this.trackEvent(Event.CHAIN_CHANGED, {
-      chainId,
-      address: address || this.currentAddress,
-    });
-=======
     await this.trackEvent(
       EventType.CHAIN,
       {
         chainId,
-        address: address || this.currentConnectedAddress,
+        address: address || this.currentAddress,
       },
       properties,
       context,
       callback
     );
->>>>>>> 047cac88
   }
 
   /**
@@ -477,29 +422,6 @@
   }
 
   /**
-<<<<<<< HEAD
-   * Emits an identify event with current wallet address.
-   * @param {Address} params.address
-   * @returns {Promise<void>}
-   */
-  public async identify(params?: {
-    address: Address;
-    providerName?: string;
-    userId?: string;
-    rdns?: string;
-  }): Promise<void> {
-    if (!params) return;
-
-    const { userId, address, providerName, rdns } = params;
-    if (userId) this.userId = userId || null;
-    this.currentAddress = address;
-    
-    await this.trackEvent(Event.IDENTIFY, {
-      address,
-      providerName,
-      rdns,
-    });
-=======
    * Emits an identify event with current wallet address and provider info.
    * @param {string} params.providerName
    * @param {string} params.rdns
@@ -511,66 +433,37 @@
    * @returns {Promise<void>}
    */
   public async identify(
-    params?:
-      | {
-          address: Address | null;
-          providerName?: string;
-          userId?: string;
-          rdns?: string;
-        }
-      | readonly EIP6963ProviderDetail[],
-    properties?: IFormoEventProperties,
-    context?: IFormoEventContext,
-    callback?: (...args: unknown[]) => void
-  ): Promise<void> {
-    if (isArray(params) || !params) {
-      const providers = isArray(params) ? params : await this.getProviders();
-      try {
-        for (const eip6963ProviderDetail of providers) {
-          if (!eip6963ProviderDetail) continue;
-          const accounts = await this.getAccounts(
-            eip6963ProviderDetail?.provider
-          );
-          // Identify with accounts
-          if (accounts && accounts.length > 0) {
-            for (const address of accounts) {
-              await this.identify(
-                {
-                  address,
-                  providerName: eip6963ProviderDetail?.info.name,
-                  rdns: eip6963ProviderDetail?.info.rdns,
-                },
-                properties,
-                context,
-                callback
-              );
-            }
-          }
-        }
-      } catch (err) {
-        logger.error("Error identifying all:", err);
-      }
-    } else {
-      const { userId, address, providerName, rdns } = params as {
-        address: Address | null;
-        providerName?: string;
-        userId?: string;
-        rdns?: string;
-      };
-      await this.trackEvent(
-        EventType.IDENTIFY,
-        {
-          address,
-          providerName,
-          userId,
-          rdns,
-        },
-        properties,
-        context,
-        callback
-      );
-    }
->>>>>>> 047cac88
+    params?: {
+      address: Address;
+      providerName?: string;
+      userId?: string;
+      rdns?: string;
+    }
+    properties?: IFormoEventProperties,
+    context?: IFormoEventContext,
+    callback?: (...args: unknown[]) => void
+  ): Promise<void> {
+    const { userId, address, providerName, rdns } = params as {
+      address: Address | null;
+      providerName?: string;
+      userId?: string;
+      rdns?: string;
+    };
+
+    this.currentAddress = address;
+    if (userId) this.userId = userId || null;
+    await this.trackEvent(
+      EventType.IDENTIFY,
+      {
+        address,
+        providerName,
+        userId,
+        rdns,
+      },
+      properties,
+      context,
+      callback
+    );
   }
 
   /**
@@ -831,13 +724,8 @@
     callback?: (...args: unknown[]) => void
   ): Promise<void> {
     const payload = {
-<<<<<<< HEAD
-      chain_id: chainId || this.currentChainId,
+      chainId: chainId || this.currentChainId,
       address: address || this.currentAddress,
-=======
-      chainId: chainId || this.currentChainId,
-      address: address || this.currentConnectedAddress,
->>>>>>> 047cac88
     };
     this.currentChainId = undefined;
     this.currentAddress = undefined;
