import React, {
  createContext,
  useContext,
  useEffect,
  useState,
  useRef,
} from 'react';
import { FormoAnalytics } from './FormoAnalytics';
import { FormoAnalyticsProviderProps } from './types';
import { ErrorBoundary } from '@highlight-run/react';
import { H } from 'highlight.run';

const HIGHLIGHT_PROJECT_ID = process.env.REACT_APP_HIGHLIGHT_PROJECT_ID;

export const FormoAnalyticsContext = createContext<FormoAnalytics | undefined>(
  undefined
);

export const FormoAnalyticsProvider = ({
  apiKey,
  options,
  disabled,
  children,
}: FormoAnalyticsProviderProps) => {
  const [sdk, setSdk] = useState<FormoAnalytics | undefined>();
  const [isInitialized, setIsInitialized] = useState(false);
  const initializedStartedRef = useRef(false);

  useEffect(() => {
    const initialize = async () => {
      if (!apiKey) {
        console.error('FormoAnalyticsProvider: No API key provided');
        return;
      }

      if (disabled) {
        console.warn('FormoAnalytics is disabled');
        return;
      }

      if (initializedStartedRef.current) return;
      initializedStartedRef.current = true;

      // Initialize Highlight.run if project ID is available
      if (HIGHLIGHT_PROJECT_ID) {
        try {
          H.init(HIGHLIGHT_PROJECT_ID, {
            serviceName: 'formo-analytics-sdk',
            tracingOrigins: true,
            networkRecording: {
              enabled: true,
              recordHeadersAndBody: true,
              urlBlocklist: [
                'https://www.googleapis.com/identitytoolkit',
                'https://securetoken.googleapis.com',
              ],
            },
          });
          console.log('Highlight.run initialized successfully');
        } catch (error) {
          console.error('Failed to initialize Highlight.run', error);
        }
      }

      // Initialize FormoAnalytics
      try {
        const sdkInstance = await FormoAnalytics.init(apiKey, projectId);
        setSdk(sdkInstance);
        console.log('FormoAnalytics SDK initialized successfully');
      } catch (error) {
        console.error('Failed to initialize FormoAnalytics SDK', error);
      } finally {
        setIsInitialized(true); // Ensure UI renders even after failure
      }
    };

<<<<<<< HEAD
    FormoAnalytics.init(apiKey, options).then((sdkInstance) =>
      setSdk(sdkInstance)
    );
  }, [apiKey, disabled, options]);
=======
    initialize();
  }, [apiKey, disabled, projectId]);
>>>>>>> eb523499

  if (!isInitialized) {
    // Optionally show a loading state until initialization attempt finishes
    return <div>Loading analytics...</div>;
  }

  return (
    <ErrorBoundary onError={(error, info) => H?.consumeError(error, info)}>
      <FormoAnalyticsContext.Provider value={sdk}>
        {children}
      </FormoAnalyticsContext.Provider>
    </ErrorBoundary>
  );
};

export const useFormoAnalytics = () => {
  const context = useContext(FormoAnalyticsContext);

  if (!context) {
    console.warn('useFormoAnalytics called without a valid context');
  }

  return context; // Return undefined if SDK is not initialized, handle accordingly in consumer
};<|MERGE_RESOLUTION|>--- conflicted
+++ resolved
@@ -74,15 +74,8 @@
       }
     };
 
-<<<<<<< HEAD
-    FormoAnalytics.init(apiKey, options).then((sdkInstance) =>
-      setSdk(sdkInstance)
-    );
+    initialize();
   }, [apiKey, disabled, options]);
-=======
-    initialize();
-  }, [apiKey, disabled, projectId]);
->>>>>>> eb523499
 
   if (!isInitialized) {
     // Optionally show a loading state until initialization attempt finishes
